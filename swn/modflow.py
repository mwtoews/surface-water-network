# -*- coding: utf-8 -*-
"""Interface for flopy's implementation for MODFLOW."""

import geopandas
import numpy as np
import pandas as pd
import pickle
from itertools import combinations, zip_longest
from shapely import wkt
from shapely.geometry import LineString, Point, Polygon, box
from shapely.ops import linemerge
from textwrap import dedent

try:
    import matplotlib
except ImportError:
    matplotlib = False

from swn.base import SurfaceWaterNetwork
<<<<<<< HEAD
from swn.spatial import get_crs, get_sindex, compare_crs, pyproj_ver
=======
from swn.logger import get_logger
from swn.spatial import get_crs, get_sindex, compare_crs
>>>>>>> d7c4eea8
from swn.util import abbr_str


class MfSfrNetwork(object):
    """MODFLOW SFR network class.

    Attributes
    ----------
    model : flopy.modflow.mf.Modflow
        Instance of a flopy MODFLOW model
    segments : geopandas.GeoDataFrame
        Copied from swn.segments, but with additional columns added
    segment_data : pandas.DataFrame
        Simialr to structure in model.sfr.segment_data, but for one stress
        period. Transient data (where applicable) will show summary statistics.
        The index is 'nseg', ordered and starting from 1. An additional column
        'segnum' is used to identify segments, and if defined,
        abstraction/diversion identifiers, where iupseg != 0.
    reaches : geopandas.GeoDataFrame
        Similar to structure in model.sfr.reach_data with index 'reachID',
        ordered and starting from 1. Contains geometry and other columns
        not used by flopy. Use get_reach_data() for use with flopy.
    diversions :  geopandas.GeoDataFrame, pd.DataFrame or None
        Copied from swn.diversions, if set/defined.
    logger : logging.Logger
        Logger to show messages.

    """

    def __init__(self, logger=None):
        """Initialise MfSfrNetwork.

        Parameters
        ----------
        logger : logging.Logger, optional
            Logger to show messages.
        """
        from swn.logger import get_logger, logging
        from importlib.util import find_spec
        if logger is None:
            self.logger = get_logger(self.__class__.__name__)
        elif isinstance(logger, logging.Logger):
            self.logger = logger
        else:
            raise ValueError(
                "expected 'logger' to be Logger; found " + str(type(logger)))
        self.logger.info('creating new %s object', self.__class__.__name__)
        if not find_spec('flopy'):
            raise ImportError(self.__class__.__name__ + ' requires flopy')
        self.segments = None
        self.segment_data = None
        self.reaches = None
        self.diversions = None
        # all other properties added afterwards

    @classmethod
    def from_swn_flopy(
            cls, swn, model, ibound_action='freeze',
            reach_include_fraction=0.2, min_slope=1./1000,
            hyd_cond1=1., hyd_cond_out=None, thickness1=1., thickness_out=None,
            width1=10., width_out=None, roughch=0.024,
            abstraction={}, inflow={}, flow={}, runoff={}, etsw={}, pptsw={}):
        """Create a MODFLOW SFR structure from a surface water network.

        Parameters
        ----------
        swn : swn.SurfaceWaterNetwork
            Instance of a SurfaceWaterNetwork.
        model : flopy.modflow.mf.Modflow
            Instance of a flopy MODFLOW model with DIS and BAS6 packages.
        ibound_action : str, optional
            Action to handle IBOUND:
                - ``freeze`` : Freeze IBOUND, but clip streams to fit bounds.
                - ``modify`` : Modify IBOUND to fit streams, where possible.
        reach_include_fraction : float or pandas.Series, optional
            Fraction of cell size used as a threshold distance to determine if
            reaches outside the active grid should be included to a cell.
            Based on the furthest distance of the line and cell geometries.
            Default 0.2 (e.g. for a 100 m grid cell, this is 20 m).
        min_slope : float or pandas.Series, optional
            Minimum downwards slope imposed on segments. If float, then this is
            a global value, otherwise it is per-segment with a Series.
            Default 1./1000 (or 0.001).
        hyd_cond1 : float or pandas.Series, optional
            Hydraulic conductivity of the streambed, as a global or per top of
            each segment. Used for either STRHC1 or HCOND1/HCOND2 outputs.
            Default 1.
        hyd_cond_out : None, float or pandas.Series, optional
            Similar to thickness1, but for the hydraulic conductivity of each
            segment outlet. If None (default), the same hyd_cond1 value for the
            top of the outlet segment is used for the bottom.
        thickness1 : float or pandas.Series, optional
            Thickness of the streambed, as a global or per top of each segment.
            Used for either STRTHICK or THICKM1/THICKM2 outputs. Default 1.
        thickness_out : None, float or pandas.Series, optional
            Similar to thickness1, but for the bottom of each segment outlet.
            If None (default), the same thickness1 value for the top of the
            outlet segment is used for the bottom.
        width1 : float or pandas.Series, optional
            Channel width, as a global or per top of each segment. Used for
            WIDTH1/WIDTH2 outputs. Default 10.
        width_out : None, float or pandas.Series, optional
            Similar to width1, but for the bottom of each segment outlet.
            If None (default), the same width1 value for the top of the
            outlet segment is used for the bottom.
        roughch : float or pandas.Series, optional
            Manning's roughness coefficient for the channel. If float, then
            this is a global value, otherwise it is per-segment with a Series.
            Default 0.024.
        abstraction : dict or pandas.DataFrame, optional
            See generate_segment_data for details.
            Default is {} (no abstraction from diversions).
        inflow : dict or pandas.DataFrame, optional
            See generate_segment_data for details.
            Default is {} (no outside inflow added to flow term).
        flow : dict or pandas.DataFrame, optional
            See generate_segment_data. Default is {} (zero).
        runoff : dict or pandas.DataFrame, optional
            See generate_segment_data. Default is {} (zero).
        etsw : dict or pandas.DataFrame, optional
            See generate_segment_data. Default is {} (zero).
        pptsw : dict or pandas.DataFrame, optional
            See generate_segment_data. Default is {} (zero).
        logger : logging.Logger, optional
            Logger to show messages.

        """
        obj = cls()
        import flopy
        if not isinstance(swn, SurfaceWaterNetwork):
            raise ValueError('swn must be a SurfaceWaterNetwork object')
        elif ibound_action not in ('freeze', 'modify'):
            raise ValueError('ibound_action must be one of freeze or modify')
        obj.model = model
        obj.segments = swn.segments.copy()
        # Make sure model CRS and segments CRS are the same (if defined)
        crs = None
        segments_crs = getattr(obj.segments.geometry, 'crs', None)
        modelgrid_crs = None
        modelgrid = obj.model.modelgrid
        epsg = modelgrid.epsg
        proj4_str = modelgrid.proj4
        if epsg is not None:
            segments_crs, modelgrid_crs, same = compare_crs(segments_crs, epsg)
        else:
            segments_crs, modelgrid_crs, same = compare_crs(segments_crs,
                                                            proj4_str)
        if (segments_crs is not None and modelgrid_crs is not None and
                not same):
            obj.logger.warning(
                'CRS for segments and modelgrid are different: {0} vs. {1}'
                .format(segments_crs, modelgrid_crs))
        crs = segments_crs or modelgrid_crs
        # Make sure their extents overlap
        minx, maxx, miny, maxy = modelgrid.extent
        model_bbox = box(minx, miny, maxx, maxy)
        rstats = obj.segments.bounds.describe()
        segments_bbox = box(
                rstats.loc['min', 'minx'], rstats.loc['min', 'miny'],
                rstats.loc['max', 'maxx'], rstats.loc['max', 'maxy'])
        if model_bbox.disjoint(segments_bbox):
            raise ValueError('modelgrid extent does not cover segments extent')
        # More careful check of overlap of lines with grid polygons
        obj.logger.debug('building model grid cell geometries')
        dis = obj.model.dis
        cols, rows = np.meshgrid(np.arange(dis.ncol), np.arange(dis.nrow))
        ibound = obj.model.bas6.ibound[0].array.copy()
        ibound_modified = 0
        grid_df = pd.DataFrame({'row': rows.flatten(), 'col': cols.flatten()})
        grid_df.set_index(['row', 'col'], inplace=True)
        grid_df['ibound'] = ibound.flatten()
        if ibound_action == 'freeze' and (ibound == 0).any():
            # Remove any inactive grid cells from analysis
            grid_df = grid_df.loc[grid_df['ibound'] != 0]
        # Determine grid cell size
        col_size = np.median(dis.delr.array)
        if dis.delr.array.min() != dis.delr.array.max():
            obj.logger.warning(
                'assuming constant column spacing %s', col_size)
        row_size = np.median(dis.delc.array)
        if dis.delc.array.min() != dis.delc.array.max():
            obj.logger.warning(
                'assuming constant row spacing %s', row_size)
        cell_size = (row_size + col_size) / 2.0
        # Note: modelgrid.get_cell_vertices(row, col) is slow!
        xv = modelgrid.xvertices
        yv = modelgrid.yvertices
        r, c = [np.array(s[1])
                for s in grid_df.reset_index()[['row', 'col']].iteritems()]
        cell_verts = zip(
            zip(xv[r, c], yv[r, c]),
            zip(xv[r, c + 1], yv[r, c + 1]),
            zip(xv[r + 1, c + 1], yv[r + 1, c + 1]),
            zip(xv[r + 1, c], yv[r + 1, c])
        )
        obj.grid_cells = grid_cells = geopandas.GeoDataFrame(
            grid_df, geometry=[Polygon(r) for r in cell_verts], crs=crs)
        obj.logger.debug('evaluating reach data on model grid')
        grid_sindex = get_sindex(grid_cells)
        reach_include = swn._segment_series(reach_include_fraction) * cell_size
        # Make an empty DataFrame for reaches
        obj.reaches = pd.DataFrame(columns=['geometry'])
        obj.reaches.insert(1, column='row', value=pd.Series(dtype=int))
        obj.reaches.insert(2, column='col', value=pd.Series(dtype=int))
        empty_reach_df = obj.reaches.copy()  # take this before more added
        obj.reaches.insert(
            1, column='segnum',
            value=pd.Series(dtype=obj.segments.index.dtype))
        obj.reaches.insert(2, column='dist', value=pd.Series(dtype=float))
        empty_reach_df.insert(3, column='length', value=pd.Series(dtype=float))
        empty_reach_df.insert(4, column='moved', value=pd.Series(dtype=bool))

        # recusive helper function
        def append_reach_df(df, row, col, reach_geom, moved=False):
            if reach_geom.geom_type == 'LineString':
                df.loc[len(df.index)] = {
                    'geometry': reach_geom,
                    'row': row,
                    'col': col,
                    'length': reach_geom.length,
                    'moved': moved,
                }
            elif reach_geom.geom_type.startswith('Multi'):
                for sub_reach_geom in reach_geom.geoms:  # recurse
                    append_reach_df(df, row, col, sub_reach_geom, moved)
            else:
                raise NotImplementedError(reach_geom.geom_type)

        # helper function that returns early, if necessary
        def assign_short_reach(reach_df, idx, segnum):
            reach = reach_df.loc[idx]
            reach_geom = reach['geometry']
            threshold = reach_include[segnum]
            if reach_geom.length > threshold:
                return
            cell_lengths = reach_df.groupby(['row', 'col'])['length'].sum()
            this_row_col = reach['row'], reach['col']
            this_cell_length = cell_lengths[this_row_col]
            if this_cell_length > threshold:
                return
            grid_geom = grid_cells.at[(reach['row'], reach['col']), 'geometry']
            # determine if it is crossing the grid once or twice
            grid_points = reach_geom.intersection(grid_geom.exterior)
            split_short = (
                grid_points.geom_type == 'Point' or
                (grid_points.geom_type == 'MultiPoint' and
                 len(grid_points) == 2))
            if not split_short:
                return
            matches = []
            # sequence scan on reach_df
            for oidx, orch in reach_df.iterrows():
                if oidx == idx or orch['moved']:
                    continue
                other_row_col = orch['row'], orch['col']
                other_cell_length = cell_lengths[other_row_col]
                if (orch['geometry'].distance(reach_geom) < 1e-6 and
                        this_cell_length < other_cell_length):
                    matches.append((oidx, orch['geometry']))
            if len(matches) == 0:
                # don't merge, e.g. reach does not connect to adjacent cell
                pass
            elif len(matches) == 1:
                # short segment is in one other cell only
                # update new row and col values, keep geometry as it is
                row_col1 = tuple(reach_df.loc[matches[0][0], ['row', 'col']])
                reach_df.loc[idx, ['row', 'col', 'moved']] = row_col1 + (True,)
                # self.logger.debug(
                #    'moved short segment of %s from %s to %s',
                #    segnum, this_row_col, row_col1)
            elif len(matches) == 2:
                assert grid_points.geom_type == 'MultiPoint', grid_points.wkt
                if len(grid_points) != 2:
                    obj.logger.critical(
                        'expected 2 points, found %s', len(grid_points))
                # Build a tiny DataFrame of coordinates for this reach
                reach_c = pd.DataFrame({
                    'pt': [Point(c) for c in reach_geom.coords[:]]
                })
                if len(reach_c) == 2:
                    # If this is a simple line with two coords, split it
                    reach_c.index = [0, 2]
                    reach_c.loc[1] = {
                        'pt': reach_geom.interpolate(0.5, normalized=True)}
                    reach_c.sort_index(inplace=True)
                    reach_geom = LineString(list(reach_c['pt']))  # rebuild
                # first match assumed to be touching the start of the line
                if reach_c.at[0, 'pt'].distance(matches[1][1]) < 1e-6:
                    matches.reverse()
                reach_c['d1'] = reach_c['pt'].apply(
                                lambda p: p.distance(matches[0][1]))
                reach_c['d2'] = reach_c['pt'].apply(
                                lambda p: p.distance(matches[1][1]))
                reach_c['dm'] = reach_c[['d1', 'd2']].min(1)
                # try a simple split where distances switch
                ds = reach_c['d1'] < reach_c['d2']
                cidx = ds[ds].index[-1]
                # ensure it's not the index of either end
                if cidx == 0:
                    cidx = 1
                elif cidx == len(reach_c) - 1:
                    cidx = len(reach_c) - 2
                row1, col1 = list(reach_df.loc[matches[0][0], ['row', 'col']])
                reach_geom1 = LineString(reach_geom.coords[:(cidx + 1)])
                row2, col2 = list(reach_df.loc[matches[1][0], ['row', 'col']])
                reach_geom2 = LineString(reach_geom.coords[cidx:])
                # update the first, append the second
                reach_df.loc[idx, ['row', 'col', 'length', 'moved']] = \
                    (row1, col1, reach_geom1.length, True)
                reach_df.at[idx, 'geometry'] = reach_geom1
                append_reach_df(reach_df, row2, col2, reach_geom2, moved=True)
                # self.logger.debug(
                #   'split and moved short segment of %s from %s to %s and %s',
                #   segnum, this_row_col, (row1, col1), (row2, col2))
            else:
                obj.logger.critical(
                    'unhandled assign_short_reach case with %d matches: %s\n'
                    '%s\n%s', len(matches), matches, reach, grid_points.wkt)

        def assign_remaining_reach(reach_df, segnum, rem):
            if rem.geom_type == 'LineString':
                threshold = cell_size * 2.0
                if rem.length > threshold:
                    obj.logger.debug(
                        'remaining line segment from %s too long to merge '
                        '(%.1f > %.1f)', segnum, rem.length, threshold)
                    return
                # search full grid for other cells that could match
                if grid_sindex:
                    bbox_match = sorted(grid_sindex.intersection(rem.bounds))
                    sub = grid_cells.geometry.iloc[bbox_match]
                else:  # slow scan of all cells
                    sub = grid_cells.geometry
                assert len(sub) > 0, len(sub)
                matches = []
                for (row, col), grid_geom in sub.iteritems():
                    if grid_geom.touches(rem):
                        matches.append((row, col, grid_geom))
                if len(matches) == 0:
                    return
                threshold = reach_include[segnum]
                # Build a tiny DataFrame for just the remaining coordinates
                rem_c = pd.DataFrame({
                    'pt': [Point(c) for c in rem.coords[:]]
                })
                if len(matches) == 1:  # merge it with adjacent cell
                    row, col, grid_geom = matches[0]
                    mdist = rem_c['pt'].apply(
                                    lambda p: grid_geom.distance(p)).max()
                    if mdist > threshold:
                        obj.logger.debug(
                            'remaining line segment from %s too far away to '
                            'merge (%.1f > %.1f)', segnum, mdist, threshold)
                        return
                    append_reach_df(reach_df, row, col, rem, moved=True)
                elif len(matches) == 2:  # complex: need to split it
                    if len(rem_c) == 2:
                        # If this is a simple line with two coords, split it
                        rem_c.index = [0, 2]
                        rem_c.loc[1] = {
                            'pt': rem.interpolate(0.5, normalized=True)}
                        rem_c.sort_index(inplace=True)
                        rem = LineString(list(rem_c['pt']))  # rebuild
                    # first match assumed to be touching the start of the line
                    if rem_c.at[0, 'pt'].touches(matches[1][2]):
                        matches.reverse()
                    rem_c['d1'] = rem_c['pt'].apply(
                                    lambda p: p.distance(matches[0][2]))
                    rem_c['d2'] = rem_c['pt'].apply(
                                    lambda p: p.distance(matches[1][2]))
                    rem_c['dm'] = rem_c[['d1', 'd2']].min(1)
                    mdist = rem_c['dm'].max()
                    if mdist > threshold:
                        obj.logger.debug(
                            'remaining line segment from %s too far away to '
                            'merge (%.1f > %.1f)', segnum, mdist, threshold)
                        return
                    # try a simple split where distances switch
                    ds = rem_c['d1'] < rem_c['d2']
                    cidx = ds[ds].index[-1]
                    # ensure it's not the index of either end
                    if cidx == 0:
                        cidx = 1
                    elif cidx == len(rem_c) - 1:
                        cidx = len(rem_c) - 2
                    row, col = matches[0][0:2]
                    rem1 = LineString(rem.coords[:(cidx + 1)])
                    append_reach_df(reach_df, row, col, rem1, moved=True)
                    row, col = matches[1][0:2]
                    rem2 = LineString(rem.coords[cidx:])
                    append_reach_df(reach_df, row, col, rem2, moved=True)
                else:
                    obj.logger.critical(
                        'how does this happen? Segments from %d touching %d '
                        'grid cells', segnum, len(matches))
            elif rem.geom_type.startswith('Multi'):
                for sub_rem_geom in rem.geoms:  # recurse
                    assign_remaining_reach(reach_df, segnum, sub_rem_geom)
            else:
                raise NotImplementedError(rem.geom_type)

        for segnum, line in obj.segments.geometry.iteritems():
            remaining_line = line
            if grid_sindex:
                bbox_match = sorted(grid_sindex.intersection(line.bounds))
                if not bbox_match:
                    continue
                sub = grid_cells.geometry.iloc[bbox_match]
            else:  # slow scan of all cells
                sub = grid_cells.geometry
            # Find all intersections between segment and grid cells
            reach_df = empty_reach_df.copy()
            for (row, col), grid_geom in sub.iteritems():
                reach_geom = grid_geom.intersection(line)
                if reach_geom.is_empty or reach_geom.geom_type == 'Point':
                    continue
                remaining_line = remaining_line.difference(grid_geom)
                append_reach_df(reach_df, row, col, reach_geom)
            # Determine if any remaining portions of the line can be used
            if line is not remaining_line and remaining_line.length > 0:
                assign_remaining_reach(reach_df, segnum, remaining_line)
            # Reassign short reaches to two or more adjacent grid cells
            # starting with the shortest reach
            reach_lengths = reach_df['length'].loc[
                reach_df['length'] < reach_include[segnum]]
            for idx in list(reach_lengths.sort_values().index):
                assign_short_reach(reach_df, idx, segnum)
            # Potentially merge a few reaches for each row/col of this segnum
            drop_reach_ids = []
            gb = reach_df.groupby(['row', 'col'])['geometry'].apply(list)
            for (row, col), geoms in gb.copy().iteritems():
                row_col = row, col
                if len(geoms) > 1:
                    geom = linemerge(geoms)
                    if geom.geom_type == 'MultiLineString':
                        # workaround for odd floating point issue
                        geom = linemerge([wkt.loads(g.wkt) for g in geoms])
                    if geom.geom_type == 'LineString':
                        sel = ((reach_df['row'] == row) &
                               (reach_df['col'] == col))
                        drop_reach_ids += list(sel.index[sel])
                        obj.logger.debug(
                            'merging %d reaches for segnum %s at %s',
                            sel.sum(), segnum, row_col)
                        append_reach_df(reach_df, row, col, geom)
                    elif any(a.distance(b) < 1e-6
                             for a, b in combinations(geoms, 2)):
                        obj.logger.warning(
                            'failed to merge segnum %s at %s: %s',
                            segnum, row_col, geom.wkt)
                    # else: this is probably a meandering MultiLineString
            if drop_reach_ids:
                reach_df.drop(drop_reach_ids, axis=0, inplace=True)
            # TODO: Some reaches match multiple cells if they share a border
            # Add all reaches for this segment
            for _, reach in reach_df.iterrows():
                row, col, reach_geom = reach.loc[['row', 'col', 'geometry']]
                if line.has_z:
                    # intersection(line) does not preserve Z coords,
                    # but line.interpolate(d) works as expected
                    reach_geom = LineString(line.interpolate(
                        line.project(Point(c))) for c in reach_geom.coords)
                # Get a point from the middle of the reach_geom
                reach_mid_pt = reach_geom.interpolate(0.5, normalized=True)
                reach_record = {
                    'geometry': reach_geom,
                    'segnum': segnum,
                    'dist': line.project(reach_mid_pt, normalized=True),
                    'row': row,
                    'col': col,
                }
                obj.reaches.loc[len(obj.reaches.index)] = reach_record
                if ibound_action == 'modify' and ibound[row, col] == 0:
                    ibound_modified += 1
                    ibound[row, col] = 1

        if ibound_action == 'modify':
            if ibound_modified:
                obj.logger.debug(
                    'updating %d cells from IBOUND array for top layer',
                    ibound_modified)
                obj.model.bas6.ibound[0] = ibound
                obj.reaches = obj.reaches.merge(
                    grid_df[['ibound']],
                    left_on=['row', 'col'], right_index=True)
                obj.reaches.rename(
                        columns={'ibound': 'prev_ibound'}, inplace=True)
            else:
                obj.reaches['prev_ibound'] = 1

        # Now convert from DataFrame to GeoDataFrame
        obj.reaches = geopandas.GeoDataFrame(
                obj.reaches, geometry='geometry', crs=crs)

        # Assign segment data
        obj.segments['min_slope'] = swn._segment_series(min_slope)
        if (obj.segments['min_slope'] < 0.0).any():
            raise ValueError('min_slope must be greater than zero')
        # Column names common to segments and segment_data
        segment_cols = [
            'roughch',
            'hcond1', 'thickm1', 'elevup', 'width1',
            'hcond2', 'thickm2', 'elevdn', 'width2']
        # Tidy any previous attempts
        for col in segment_cols:
            if col in obj.segments.columns:
                del obj.segments[col]
        # Combine pairs of series for each segment
        more_segment_columns = pd.concat([
            swn._pair_segment_values(hyd_cond1, hyd_cond_out, 'hcond'),
            swn._pair_segment_values(thickness1, thickness_out, 'thickm'),
            swn._pair_segment_values(width1, width_out, name='width')
        ], axis=1, copy=False)
        for name, series in more_segment_columns.iteritems():
            obj.segments[name] = series
        obj.segments['roughch'] = swn._segment_series(roughch)
        # Mark segments that are not used
        obj.segments['in_model'] = True
        outside_model = \
            set(swn.segments.index).difference(obj.reaches['segnum'])
        obj.segments.loc[list(outside_model), 'in_model'] = False
        # Add information from segments
        obj.reaches = obj.reaches.merge(
            obj.segments[['sequence', 'min_slope']], 'left',
            left_on='segnum', right_index=True)
        obj.reaches.sort_values(['sequence', 'dist'], inplace=True)
        # Interpolate segment properties to each reach
        obj.reaches['strthick'] = 0.0
        obj.reaches['strhc1'] = 0.0
        for segnum, seg in obj.segments.iterrows():
            sel = obj.reaches['segnum'] == segnum
            if seg['thickm1'] == seg['thickm2']:
                val = seg['thickm1']
            else:  # linear interpolate to mid points
                tk1 = seg['thickm1']
                tk2 = seg['thickm2']
                dtk = tk2 - tk1
                val = dtk * obj.reaches.loc[sel, 'dist'] + tk1
            obj.reaches.loc[sel, 'strthick'] = val
            if seg['hcond1'] == seg['hcond2']:
                val = seg['hcond1']
            else:  # linear interpolate to mid points in log-10 space
                lhc1 = np.log10(seg['hcond1'])
                lhc2 = np.log10(seg['hcond2'])
                dlhc = lhc2 - lhc1
                val = 10 ** (dlhc * obj.reaches.loc[sel, 'dist'] + lhc1)
            obj.reaches.loc[sel, 'strhc1'] = val
        del obj.reaches['sequence']
        del obj.reaches['dist']
        # Use MODFLOW SFR dataset 2 terms ISEG and IREACH, counting from 1
        obj.reaches['iseg'] = 0
        obj.reaches['ireach'] = 0
        iseg = ireach = 0
        prev_segnum = None
        for idx, segnum in obj.reaches['segnum'].iteritems():
            if segnum != prev_segnum:
                iseg += 1
                ireach = 0
            ireach += 1
            obj.reaches.at[idx, 'iseg'] = iseg
            obj.reaches.at[idx, 'ireach'] = ireach
            prev_segnum = segnum
        obj.reaches.reset_index(inplace=True, drop=True)
        obj.reaches.index += 1  # flopy series starts at one
        obj.reaches.index.name = 'reachID'
        obj.reaches['rchlen'] = obj.reaches.geometry.length
        obj.reaches['strtop'] = 0.0
        obj.reaches['slope'] = 0.0
        if swn.has_z:
            for reachID, item in obj.reaches.iterrows():
                geom = item.geometry
                # Get Z from each end
                z0 = geom.coords[0][2]
                z1 = geom.coords[-1][2]
                dz = z0 - z1
                dx = geom.length
                slope = dz / dx
                obj.reaches.at[reachID, 'slope'] = slope
                # Get strtop from LineString mid-point Z
                zm = geom.interpolate(0.5, normalized=True).z
                obj.reaches.at[reachID, 'strtop'] = zm
        else:
            r = obj.reaches['row'].values
            c = obj.reaches['col'].values
            # Estimate slope from top and grid spacing
            px, py = np.gradient(dis.top.array, col_size, row_size)
            grid_slope = np.sqrt(px ** 2 + py ** 2)
            obj.reaches['slope'] = grid_slope[r, c]
            # Get stream values from top of model
            obj.reaches['strtop'] = dis.top.array[r, c]
        # Enforce min_slope
        sel = obj.reaches['slope'] < obj.reaches['min_slope']
        if sel.any():
            obj.logger.warning(
                'enforcing min_slope for %d reaches (%.2f%%)',
                sel.sum(), 100.0 * sel.sum() / len(sel))
            obj.reaches.loc[sel, 'slope'] = obj.reaches.loc[sel, 'min_slope']
        if not hasattr(obj.reaches.geometry, 'geom_type'):
            # workaround needed for reaches.to_file()
            obj.reaches.geometry.geom_type = obj.reaches.geom_type
        # Build segment_data for Data Set 6
        obj.segment_data = obj.reaches[['iseg', 'segnum']]\
            .drop_duplicates().rename(columns={'iseg': 'nseg'})
        # index changes from 'reachID', to 'segnum', to finally 'nseg'
        segnum2nseg_d = obj.segment_data.set_index('segnum')['nseg'].to_dict()
        obj.segment_data['icalc'] = 1  # assumption for all streams
        obj.segment_data['outseg'] = obj.segment_data['segnum'].map(
            lambda x: segnum2nseg_d.get(obj.segments.loc[x, 'to_segnum'], 0))
        obj.segment_data['iupseg'] = 0  # handle diversions next
        obj.segment_data['iprior'] = 0
        obj.segment_data['flow'] = 0.0
        obj.segment_data['runoff'] = 0.0
        obj.segment_data['etsw'] = 0.0
        obj.segment_data['pptsw'] = 0.0
        # upper elevation from the first and last reachID items from reaches
        obj.segment_data['elevup'] = \
            obj.reaches.loc[obj.segment_data.index, 'strtop']
        obj.segment_data['elevdn'] = obj.reaches.loc[
            obj.reaches.groupby(['iseg']).ireach.idxmax().values,
            'strtop'].values
        obj.segment_data.set_index('segnum', drop=False, inplace=True)
        # copy several columns over (except 'elevup' and 'elevdn', for now)
        segment_cols.remove('elevup')
        segment_cols.remove('elevdn')
        obj.segment_data[segment_cols] = obj.segments[segment_cols]
        # now use nseg as primary index, not reachID or segnum
        obj.segment_data.set_index('nseg', inplace=True)
        obj.segment_data.sort_index(inplace=True)
        # Add diversions (i.e. SW takes)
        if swn.diversions is not None:
            obj.diversions = swn.diversions.copy()
            # Mark diversions that are not used / outside model
            obj.diversions['in_model'] = True
            outside_model = []
            # Add columns for ICALC=0
            obj.segment_data['depth1'] = 0.0
            obj.segment_data['depth2'] = 0.0
            # workaround for coercion issue
            obj.segment_data['foo'] = ''
            is_spatial = (
                isinstance(obj.diversions, geopandas.GeoDataFrame) and
                'geometry' in obj.diversions.columns and
                (~obj.diversions.is_empty).all())
            if swn.has_z:
                empty_geom = wkt.loads('linestring z empty')
            else:
                empty_geom = wkt.loads('linestring empty')
            for divid, divn in obj.diversions.iterrows():
                if divn.from_segnum not in segnum2nseg_d:
                    # segnum does not exist -- segment is outside model
                    outside_model.append(divid)
                    continue
                iupseg = segnum2nseg_d[divn.from_segnum]
                assert iupseg != 0, iupseg
                nseg = len(obj.segment_data) + 1
                rchlen = 1.0  # length required
                thickm = 1.0  # thickness required
                hcond = 0.0  # don't allow GW exchange
                seg_d = dict(obj.segment_data.loc[iupseg])
                seg_d.update({  # index is nseg
                    'segnum': divid,
                    'icalc': 0,  # stream depth is specified
                    'outseg': 0,
                    'iupseg': iupseg,
                    'iprior': 0,  # normal behaviour for SW takes
                    'flow': 0.0,  # abstraction assigned later
                    'runoff': 0.0,
                    'etsw': 0.0,
                    'pptsw': 0.0,
                    'roughch': 0.0,  # not used
                    'hcond1': hcond, 'hcond2': hcond,
                    'thickm1': thickm, 'thickm2': thickm,
                    'width1': 0.0, 'width2': 0.0,  # not used
                })
                # Use the last reach as a template to modify for new reach
                reach_d = dict(obj.reaches.loc[
                    obj.reaches.iseg == iupseg].iloc[-1])
                reach_d.update({
                    'segnum': divid,
                    'iseg': nseg,
                    'ireach': 1,
                    'rchlen': rchlen,
                    'min_slope': 0.0,
                    'slope': 0.0,
                    'strthick': thickm,
                    'strhc1': hcond,
                })
                # Assign one reach at grid cell
                if is_spatial:
                    # Find grid cell nearest to diversion
                    if grid_sindex:
                        bbox_match = sorted(
                            grid_sindex.nearest(divn.geometry.bounds))
                        # more than one nearest can exist! just take one...
                        num_found = len(bbox_match)
                        grid_cell = grid_cells.iloc[bbox_match[0]]
                    else:  # slow scan of all cells
                        sel = grid_cells.intersects(divn.geometry)
                        num_found = sel.sum()
                        grid_cell = grid_cells.loc[sel].iloc[0]
                    if num_found > 1:
                        obj.logger.warning(
                            '%d grid cells are nearest to diversion %r, '
                            'but only taking the first %s',
                            num_found, divid, grid_cell)
                    row, col = grid_cell.name
                    strtop = dis.top[row, col]
                    reach_d.update({
                        'geometry': empty_geom,  # divn.geometry,
                        'row': row,
                        'col': col,
                        'strtop': strtop,
                    })
                else:
                    strtop = dis.top[reach_d['row'], reach_d['col']]
                    reach_d['strtop'] = strtop
                    seg_d.update({
                        'geometry': empty_geom,
                        'elevup': strtop,
                        'elevdn': strtop,
                    })
                depth = strtop + thickm
                seg_d.update({'depth1': depth, 'depth2': depth})
                obj.reaches.loc[len(obj.reaches) + 1] = reach_d
                obj.segment_data.loc[nseg] = seg_d
            if outside_model:
                obj.diversions.loc[list(outside_model), 'in_model'] = False
                obj.logger.debug(
                    'added %d diversions, ignoring %d that did not connect to '
                    'existing segments',
                    obj.diversions['in_model'].sum(), len(outside_model))
            else:
                obj.logger.debug(
                    'added all %d diversions', len(obj.diversions))
            # end of coercion workaround
            obj.segment_data.drop('foo', axis=1, inplace=True)
        else:
            obj.diversions = None
        # Finally, add/rename a few columns to align with reach_data
        obj.reaches.insert(2, column='k', value=0)
        obj.reaches.insert(3, column='outreach', value=pd.Series(dtype=int))
        obj.reaches.rename(columns={'row': 'i', 'col': 'j'}, inplace=True)
        # Create flopy Sfr2 package
        segment_data = obj.set_segment_data(
            abstraction=abstraction, inflow=inflow,
            flow=flow, runoff=runoff, etsw=etsw, pptsw=pptsw, return_dict=True)
        reach_data = obj.get_reach_data()
        flopy.modflow.mfsfr2.ModflowSfr2(
            model=obj.model, reach_data=reach_data, segment_data=segment_data)
        return obj

    def __repr__(self):
        """Return string representation of MfSfrNetwork object."""
        is_diversion = self.segment_data['iupseg'] != 0
        segnum_l = list(self.segment_data.loc[~is_diversion, 'segnum'])
        segments_line = str(len(segnum_l)) + ' from segments'
        if set(segnum_l) != set(self.segments.index):
            segments_line += ' ({:.0%} used)'.format(
                len(segnum_l) / float(len(self.segments)))
        segments_line += ': ' + abbr_str(segnum_l, 4)
        if is_diversion.any() and self.diversions is not None:
            divid_l = list(self.segment_data.loc[is_diversion, 'segnum'])
            diversions_line = str(len(divid_l)) + ' from diversions'
            if set(divid_l) != set(self.diversions.index):
                diversions_line += ' ({:.0%} used)'.format(
                    len(divid_l) / float(len(self.diversions)))
            diversions_line += abbr_str(divid_l, 4)
        else:
            diversions_line = 'no diversions'
        nper = self.model.dis.nper
        return dedent('''\
            <{}: flopy {} {!r}
              {} in reaches ({}): {}
              {} in segment_data ({}): {}
                {}
                {}
              {} stress period{} with perlen: {} />'''.format(
            self.__class__.__name__, self.model.version, self.model.name,
            len(self.reaches), self.reaches.index.name,
            abbr_str(list(self.reaches.index), 4),
            len(self.segment_data), self.segment_data.index.name,
            abbr_str(list(self.segment_data.index), 4),
            segments_line,
            diversions_line,
            nper, '' if nper == 1 else 's',
            abbr_str(list(self.model.dis.perlen), 4)))

    def __eq__(self, other):
        """Return true if objects are equal."""
        import flopy
        try:
            for (ak, av), (bk, bv) in zip_longest(iter(self), iter(other)):
                if ak != bk:
                    return False
                is_none = (av is None, bv is None)
                if all(is_none):
                    continue
                elif any(is_none):
                    return False
                elif type(av) != type(bv):
                    return False
                elif isinstance(av, pd.DataFrame):
                    pd.testing.assert_frame_equal(av, bv)
                elif isinstance(av, pd.Series):
                    pd.testing.assert_series_equal(av, bv)
                elif isinstance(av, flopy.modflow.mf.Modflow):
                    # basic test
                    assert str(av) == str(bv)
                else:
                    assert av == bv
            return True
        except (AssertionError, TypeError, ValueError):
            return False

    def __iter__(self):
        """Return object datasets with an iterator."""
        yield "class", self.__class__.__name__
        yield "segments", self.segments
        yield "segment_data", self.segment_data
        yield "reaches", self.reaches
        yield "diversions", self.diversions
        yield "model", self.model

    def __getstate__(self):
        """Serialize object attributes for pickle dumps."""
        return dict(self)

    def __setstate__(self, state):
        """Set object attributes from pickle loads."""
        if not isinstance(state, dict):
            raise ValueError("expected 'dict'; found {!r}".format(type(state)))
        elif "class" not in state:
            raise KeyError("state does not have 'class' key")
        elif state["class"] != self.__class__.__name__:
            raise ValueError("expected state class {!r}; found {!r}"
                             .format(state["class"], self.__class__.__name__))
        self.__init__()
        self.segments = state["segments"]
        self.segment_data = state["segment_data"]
        self.reaches = state["reaches"]
        self.diversions = state["diversions"]
        # Note: model must be set outsie of this method

    @property
    def model(self):
        """Return flopy model object."""
        try:
            return getattr(self, '_model')
        except AttributeError:
            self.logger.error("'model' property not set")

    @model.setter
    def model(self, model):
        import flopy
        if not isinstance(model, flopy.modflow.mf.Modflow):
            raise ValueError(
                "'model' must be a flopy Modflow object; found "
                + str(type(model)))
        elif not model.has_package('DIS'):
            raise ValueError('DIS package required')
        elif not model.has_package('BAS6'):
            raise ValueError('BAS6 package required')
        if getattr(self, '_model', None) is not model:
            self.logger.info("swapping 'model' object")
        self._model = model
        # Build stress period DataFrame from modflow model
        stress_df = pd.DataFrame({'perlen': self.model.dis.perlen.array})
        modeltime = self.model.modeltime
        stress_df['duration'] = pd.TimedeltaIndex(
            stress_df['perlen'].cumsum(), modeltime.time_units)
        stress_df['start'] = pd.to_datetime(modeltime.start_datetime)
        stress_df['end'] = stress_df['duration'] + stress_df.at[0, 'start']
        stress_df.loc[1:, 'start'] = stress_df['end'].iloc[:-1].values
        self._stress_df = stress_df  # keep this for debugging
        self.time_index = pd.DatetimeIndex(stress_df['start']).copy()
        self.time_index.name = None


    def plot(self, column='iseg',
             cmap='viridis_r', legend=False):
        """
        Show map of reaches with inflow segments in royalblue.

        Parameters
        ----------
        column : str
            Column from reaches to use with 'cmap'; default 'iseg'.
            See also 'legend' to help interpret values.
        cmap : str
            Matplotlib color map; default 'viridis_r',
        legend : bool
            Show legend for 'column'; default False.

        Returns
        -------
        AxesSubplot

        """
        import matplotlib.pyplot as plt

        fig, ax = plt.subplots()
        ax.set_aspect('equal')

        self.reaches[~self.reaches.is_empty].plot(
            column=column, label='reaches', legend=legend, ax=ax, cmap=cmap)

        self.grid_cells.plot(ax=ax, color='whitesmoke', edgecolor='gainsboro')
        # return ax

        is_diversion = self.segment_data['iupseg'] != 0
        outlet_sel = (self.segment_data['outseg'] == 0) & (~is_diversion)
        outlet_points = self.reaches.loc[self.reaches['iseg'].isin(
            self.segment_data.loc[outlet_sel].index), 'geometry']\
            .apply(lambda g: Point(g.coords[-1]))
        outlet_points.plot(
            ax=ax, label='outlet', marker='o', color='navy')
        if 'inflow_segnums' in self.segment_data.columns:
            inflow_sel = ~self.segment_data['inflow_segnums'].isnull()
            inflow_points = self.reaches.loc[self.reaches['iseg'].isin(
                self.segment_data.loc[inflow_sel].index), 'geometry']\
                .apply(lambda g: Point(g.coords[0]))
            inflow_points.plot(
                ax=ax, label='inflow points', marker='o', color='royalblue')

        return ax

    def get_reach_data(self):
        """Return numpy.recarray for flopy's ModflowSfr2 reach_data.

        Parameters
        ----------
        None

        Returns
        -------
        numpy.recarray

        """
        from flopy.modflow.mfsfr2 import ModflowSfr2
        # Build reach_data for Data Set 2
        reach_data_names = []
        for name in ModflowSfr2.get_default_reach_dtype().names:
            if name in self.reaches.columns:
                reach_data_names.append(name)
        reach_data = pd.DataFrame(self.reaches[reach_data_names])
        return reach_data.to_records(index=True)

    def set_segment_data(self, abstraction={}, inflow={}, flow={}, runoff={},
                         etsw={}, pptsw={}, return_dict=False):
        """
        Set timeseries data in segment_data required for flopy's ModflowSfr2.

        This method does two things:

            1. Updates sfr.segment_data, which is a dict of rec.array
               for each stress period.
            2. Updates summary statistics in segment_data if there are more
               than one stress period, otherwise values are kept for one
               stress period.

        Other stationary data members that are part of segment_data
        (e.g. hcond1, elevup, etc.) are not modified.

        Parameters
        ----------
        abstraction : dict or pandas.DataFrame, optional
            Surface water abstraction from diversions. Default is {} (zero).
            Keys are matched to diversions index.
        inflow : dict or pandas.DataFrame, optional
            Streamflow at the bottom of each segment, which is used to to
            determine the streamflow entering the upstream end of a segment if
            it is not part of the SFR network. Internal flows are ignored.
            A dict can be used to provide constant values to segnum
            identifiers. If a DataFrame is passed for a model with more than
            one stress period, the index must be a DatetimeIndex aligned with
            the start of each model stress period.
            Default is {} (no outside inflow added to flow term).
        flow : dict or pandas.DataFrame, optional
            Flow to the top of each segment. This is added to any inflow,
            which is handled separately. This can be negative for withdrawls.
            Default is {} (zero).
        runoff : dict or pandas.DataFrame, optional
            Runoff to each segment. Default is {} (zero).
        etsw : dict or pandas.DataFrame, optional
            Evapotranspiration removed from each segment. Default is {} (zero).
        pptsw : dict or pandas.DataFrame, optional
            Precipitation added to each segment. Default is {} (zero).
        return_dict : bool, optional
            If True, return segment_data instead of setting the sfr object.
            Default False, which implies that an sfr object exists.

        Returns
        -------
        None or dict (if return_dict is True)

        """
        from flopy.modflow.mfsfr2 import ModflowSfr2
        # Build stress period DataFrame from modflow model
        dis = self.model.dis
        stress_df = pd.DataFrame({'perlen': dis.perlen.array})
        modeltime = self.model.modeltime
        stress_df['duration'] = pd.TimedeltaIndex(
                stress_df['perlen'].cumsum(), modeltime.time_units)
        stress_df['start'] = pd.to_datetime(modeltime.start_datetime)
        stress_df['end'] = stress_df['duration'] + stress_df.at[0, 'start']
        stress_df.loc[1:, 'start'] = stress_df['end'].iloc[:-1].values
        # Consider all IDs from segments/diversions
        segments_segnums = set(self.segments.index)
        has_diversions = self.diversions is not None
        if has_diversions:
            diversions_divids = set(self.diversions.index)
        else:
            diversions_divids = set()

        def check_ts(data, name):
            """Return DataFrame with index along nper.

            Columns are either segnum or divid (checked later).
            """
            if isinstance(data, dict):
                data = pd.DataFrame(data, index=stress_df['start'])
            elif not isinstance(data, pd.DataFrame):
                raise ValueError(
                    '{0} must be a dict or DataFrame'.format(name))
            data.index.name = name  # handy for debugging
            if len(data) != dis.nper:
                raise ValueError(
                    'length of {0} ({1}) is different than nper ({2})'
                    .format(name, len(data), dis.nper))
            if dis.nper > 1:  # check DatetimeIndex
                if not isinstance(data.index, pd.DatetimeIndex):
                    raise ValueError(
                        '{0}.index must be a pandas.DatetimeIndex'
                        .format(name))
                elif not (data.index == stress_df['start']).all():
                    try:
                        t = stress_df['start'].to_string(
                                index=False, max_rows=5).replace('\n', ', ')
                    except TypeError:
                        t = abbr_str(list(stress_df['start']))
                    raise ValueError(
                        '{0}.index does not match expected ({1})'
                        .format(name, t))
            # Also do basic check of column IDs against diversions/segments
            if name == 'abstraction':
                if not has_diversions:
                    if len(data.columns) > 0:
                        self.logger.error(
                            'abstraction provided, but diversions are not '
                            'defined for the surface water network')
                        data.drop(data.columns, axis=1, inplace=True)
                    return data
                parent = self.diversions
                parent_name = 'diversions'
                parent_s = diversions_divids
            else:
                parent = self.segments
                parent_name = 'segments'
                parent_s = segments_segnums
            try:
                data.columns = data.columns.astype(parent.index.dtype)
            except (ValueError, TypeError):
                raise ValueError(
                    '{0}.columns.dtype must be same as {1}.index.dtype'
                    .format(name, parent_name))
            data_id_s = set(data.columns)
            if len(data_id_s) > 0:
                if data_id_s.isdisjoint(parent_s):
                    msg = '{0}.columns (or keys) not found in {1}.index: {2}'\
                        .format(name, parent_name, abbr_str(data_id_s))
                    if name == 'inflow':
                        self.logger.warning(msg)
                    else:
                        raise ValueError(msg)
                if name != 'inflow':  # some segnums accumulate outside flow
                    not_found = data_id_s.difference(parent_s)
                    if not data_id_s.issubset(parent_s):
                        self.logger.warning(
                            'dropping %s of %s %s.columns, which are '
                            'not found in %s.index: %s',
                            len(not_found), len(data_id_s), name,
                            parent_name, abbr_str(data_id_s))
                        data.drop(not_found, axis=1, inplace=True)
            return data

        self.logger.debug('checking timeseries data against modflow model')
        abstraction = check_ts(abstraction, 'abstraction')
        inflow = check_ts(inflow, 'inflow')
        flow = check_ts(flow, 'flow')
        runoff = check_ts(runoff, 'runoff')
        etsw = check_ts(etsw, 'etsw')
        pptsw = check_ts(pptsw, 'pptsw')

        # Translate segnum/divid to nseg
        is_diversion = self.segment_data['iupseg'] != 0
        divid2nseg = self.segment_data[is_diversion]\
            .reset_index().set_index('segnum')['nseg']
        divid2nseg_d = divid2nseg.to_dict()
        segnum2nseg = self.segment_data[~is_diversion]\
            .reset_index().set_index('segnum')['nseg']
        segnum2nseg_d = segnum2nseg.to_dict()
        segnum_s = set(segnum2nseg_d.keys())

        def map_nseg(data, name):
            data_id_s = set(data.columns)
            if len(data_id_s) == 0:
                return data
            if name == 'abstraction':
                colid2nseg_d = divid2nseg_d
                parent_descr = 'diversions'
            else:
                colid2nseg_d = segnum2nseg_d
                parent_descr = 'regular segments'
            colid_s = set(colid2nseg_d.keys())
            not_found = data_id_s.difference(colid_s)
            if not data_id_s.issubset(colid_s):
                self.logger.warning(
                    'dropping %s of %s %s.columns, which are '
                    'not found in segment_data.index for %s',
                    len(not_found), len(data_id_s), name,
                    parent_descr)
                data.drop(not_found, axis=1, inplace=True)
            return data.rename(columns=colid2nseg_d)

        self.logger.debug('mapping segnum/divid to segment_data.index (nseg)')
        abstraction = map_nseg(abstraction, 'abstraction')
        flow = map_nseg(flow, 'flow')
        runoff = map_nseg(runoff, 'runoff')
        etsw = map_nseg(etsw, 'etsw')
        pptsw = map_nseg(pptsw, 'pptsw')

        self.logger.debug('accumulating inflow from outside network')
        # Create an 'inflows' DataFrame calculated from combining 'inflow'
        inflows = pd.DataFrame(index=inflow.index)
        has_inflow = len(inflow.columns) > 0
        missing_inflow_segnums = []
        if has_inflow:
            self.segment_data['inflow_segnums'] = None
        elif 'inflow_segnums' in self.segment_data:
            self.segment_data.drop('inflow_segnums', axis=1, inplace=True)
        # Determine upstream flows needed for each SFR segment
        for segnum in self.segment_data.loc[~is_diversion, 'segnum']:
            nseg = segnum2nseg_d[segnum]
            from_segnums = self.segments.at[segnum, 'from_segnums']
            if not from_segnums:
                continue
            # gather segments outside SFR network
            outside_segnums = from_segnums.difference(segnum_s)
            if not outside_segnums:
                continue
            if has_inflow:
                inflow_series = pd.Series(0.0, index=inflow.index)
                inflow_segnums = set()
                for from_segnum in outside_segnums:
                    try:
                        inflow_series += inflow[from_segnum]
                        inflow_segnums.add(from_segnum)
                    except KeyError:
                        self.logger.warning(
                            'flow from segment %s not provided by inflow term '
                            '(needed for %s)', from_segnum, segnum)
                        missing_inflow_segnums.append(from_segnum)
                if inflow_segnums:
                    inflows[nseg] = inflow_series
                    self.segment_data.at[nseg, 'inflow_segnums'] = \
                        inflow_segnums
            else:
                missing_inflow_segnums += outside_segnums
        if not has_inflow and len(missing_inflow_segnums) > 0:
            self.logger.warning(
                'inflow from %d segnums are needed to determine flow from '
                'outside SFR network: %s', len(missing_inflow_segnums),
                abbr_str(missing_inflow_segnums))
        # Append extra columns to segment_data that are used by flopy
        segment_column_names = []
        nss = len(self.segment_data)
        for name, dtype in ModflowSfr2.get_default_segment_dtype().descr:
            if name == 'nseg':  # skip adding the index
                continue
            segment_column_names.append(name)
            if name not in self.segment_data.columns:
                self.segment_data[name] = np.zeros(nss, dtype=dtype)
        # Re-assmble stress period dict for flopy, with iper keys
        segment_data = {}
        has_abstraction = len(abstraction.columns) > 0
        has_inflows = len(inflows.columns) > 0
        has_flow = len(flow.columns) > 0
        has_runoff = len(runoff.columns) > 0
        has_etsw = len(etsw.columns) > 0
        has_pptsw = len(pptsw.columns) > 0
        for iper in range(dis.nper):
            # Store data for each stress period
            self.segment_data['flow'] = 0.0
            self.segment_data['runoff'] = 0.0
            self.segment_data['etsw'] = 0.0
            self.segment_data['pptsw'] = 0.0
            if has_abstraction:
                item = abstraction.iloc[iper]
                self.segment_data.loc[item.index, 'flow'] = item
            if has_inflows:
                item = inflows.iloc[iper]
                self.segment_data.loc[item.index, 'flow'] += item
            if has_flow:
                item = flow.iloc[iper]
                self.segment_data.loc[item.index, 'flow'] += item
            if has_runoff:
                item = runoff.iloc[iper]
                self.segment_data.loc[item.index, 'runoff'] = item
            if has_etsw:
                item = etsw.iloc[iper]
                self.segment_data.loc[item.index, 'etsw'] = item
            if has_pptsw:
                item = pptsw.iloc[iper]
                self.segment_data.loc[item.index, 'pptsw'] = item
            segment_data[iper] = self.segment_data[segment_column_names]\
                .to_records(index=True)  # index is nseg

        # For models with more than one stress period, evaluate summary stats
        if dis.nper > 1:
            # Remove time-varying data from last stress period
            self.segment_data.drop(
                ['flow', 'runoff', 'etsw', 'pptsw'], axis=1, inplace=True)

            def add_summary_stats(name, df):
                if len(df.columns) == 0:
                    return
                self.segment_data[name + '_min'] = 0.0
                self.segment_data[name + '_mean'] = 0.0
                self.segment_data[name + '_max'] = 0.0
                min_v = df.min(0)
                mean_v = df.mean(0)
                max_v = df.max(0)
                self.segment_data.loc[min_v.index, name + '_min'] = min_v
                self.segment_data.loc[mean_v.index, name + '_mean'] = mean_v
                self.segment_data.loc[max_v.index, name + '_max'] = max_v

            add_summary_stats('abstraction', abstraction)
            add_summary_stats('inflow', inflows)
            add_summary_stats('flow', flow)
            add_summary_stats('runoff', runoff)
            add_summary_stats('etsw', etsw)
            add_summary_stats('pptsw', pptsw)

        if return_dict:
            return segment_data
        else:
            self.model.sfr.segment_data = segment_data

    def get_seg_ijk(self):
        """Get the upstream and downstream segment k,i,j."""
        topidx = self.reaches['ireach'] == 1
        kij_df = self.reaches[topidx][['iseg', 'k', 'i', 'j']].sort_values(
            'iseg')
        idx_name = self.segment_data.index.name or 'index'
        self.segment_data = self.segment_data.reset_index().merge(
            kij_df, left_on='nseg', right_on='iseg', how='left').drop(
            'iseg', axis=1).set_index(idx_name)
        self.segment_data.rename(
            columns={"k": "k_up", "i": "i_up", "j": "j_up"}, inplace=True)
        # seg bottoms
        btmidx = self.reaches.groupby('iseg')['ireach'].transform(max) == \
            self.reaches['ireach']
        kij_df = self.reaches[btmidx][['iseg', 'k', 'i', 'j']].sort_values(
            'iseg')

        self.segment_data = self.segment_data.reset_index().merge(
            kij_df, left_on='nseg', right_on='iseg', how='left').drop(
            'iseg', axis=1).set_index(idx_name)
        self.segment_data.rename(
            columns={"k": "k_dn", "i": "i_dn", "j": "j_dn"}, inplace=True)
        return self.segment_data[[
            "k_up", "i_up", "j_up", "k_dn", "i_dn", "j_dn"]]

    def get_top_elevs_at_segs(self, m=None):
        """
        Get topsurface elevations associated with segment up and dn elevations.

        Adds elevation of model top at
        upstream and downstream ends of each segment
        :param m: modeflow model with active dis package
        :return: Adds 'top_up' and 'top_dn' columns to segment data dataframe
        """
        if m is None:
            m = self.model
        assert m.sfr is not None, "need sfr package"
        self.segment_data['top_up'] = m.dis.top.array[
            tuple(self.segment_data[['i_up', 'j_up']].values.T)]
        self.segment_data['top_dn'] = m.dis.top.array[
            tuple(self.segment_data[['i_dn', 'j_dn']].values.T)]
        return self.segment_data[['top_up', 'top_dn']]

    def get_segment_incision(self):
        """
        Calculate the upstream and downstream incision of the segment.

        :return:
        """
        self.segment_data['diff_up'] = (self.segment_data['top_up'] -
                                        self.segment_data['elevup'])
        self.segment_data['diff_dn'] = (self.segment_data['top_dn'] -
                                        self.segment_data['elevdn'])
        return self.segment_data[['diff_up', 'diff_dn']]

    def set_seg_minincise(self, minincise=0.2, max_str_z=None):
        """
        Set segment elevation to have the minumum incision from the top.

        :param minincise: Desired minimum incision
        :param max_str_z: Optional parameter to prevent streams at
        high elevations (forces incision to max_str_z)
        :return: incisions at the upstream and downstream end of each segment
        """
        sel = self.segment_data['diff_up'] < minincise
        self.segment_data.loc[sel, 'elevup'] = (self.segment_data.loc[
                                                    sel, 'top_up'] - minincise)
        sel = self.segment_data['diff_dn'] < minincise
        self.segment_data.loc[sel, 'elevdn'] = (self.segment_data.loc[
                                                    sel, 'top_dn'] - minincise)
        if max_str_z is not None:
            sel = self.segment_data['elevup'] > max_str_z
            self.segment_data.loc[sel, 'elevup'] = max_str_z
            sel = self.segment_data['elevdn'] > max_str_z
            self.segment_data.loc[sel, 'elevdn'] = max_str_z
        # recalculate incisions
        updown_incision = self.get_segment_incision()
        return updown_incision

    def get_segment_length(self):
        """
        Get segment length from accumulated reach lengths.

        :return:
        """
        # extract segment length for calculating minimun drop later
        reaches = self.reaches[['geometry', 'iseg', 'rchlen']].copy()
        seglen = reaches.groupby('iseg')['rchlen'].sum()
        self.segment_data.loc[seglen.index, 'seglen'] = seglen
        return seglen

    def get_outseg_elev(self):
        """Get the max elevup from all downstream segments for each segment."""
        self.segment_data['outseg_elevup'] = self.segment_data.outseg.apply(
            lambda x: self.segment_data.loc[
                self.segment_data.index == x].elevup).max(axis=1)
        return self.segment_data['outseg_elevup']

    def set_outseg_elev_for_seg(self, seg):
        """Set outseg elevation for segment.

        Gets all the defined outseg_elevup associated with a specific segment
        (multiple upstream segements route to one segment)
        Returns a df with all the calculated outseg elevups for each segment.
        .min(axis=1) is a good way to collapse to a series
        :param seg: Pandas Series containing one row of seg_data dataframe
        :return: Returns a df of the outseg_elev up values
        where current segment is listed as an outseg
        """
        # downstreambuffer = 0.001 # 1mm
        # find where seg is listed as outseg
        outsegsel = self.segment_data['outseg'] == seg.name
        # set outseg elevup
        outseg_elevup = self.segment_data.loc[outsegsel, 'outseg_elevup']
        return outseg_elevup

    def minslope_seg(self, seg, *args):
        """
        Force segment to have minumim slope (check for backward flowing segs).

        Moves downstream end down (vertically, more incision)
        to acheive minimum slope.
        :param seg: Pandas Series containing one row of seg_data dataframe
        :param args: desired minumum slope
        :return: Pandas Series with new downstream elevation and
        associated outseg_elevup
        """
        # segdata_df = args[0]
        minslope = args[0]
        downstreambuffer = 0.001  # 1mm
        up = seg.elevup
        dn = np.nan
        outseg_up = np.nan
        # prefer slope derived from surface
        surfslope = (seg.top_up-seg.top_dn)/(10.*seg.seglen)
        prefslope = np.max([surfslope, minslope])
        if seg.outseg > 0.0:
            # select outflow segment for current seg and pull out elevup
            outsegsel = self.segment_data.index == seg.outseg
            outseg_elevup = self.segment_data.loc[outsegsel, 'elevup']
            down = outseg_elevup.values[0]
            if down >= up - (seg.seglen * prefslope):
                # downstream elevation too high
                dn = up - (seg.seglen * prefslope)  # set to minslope
                outseg_up = up - (seg.seglen * prefslope) - downstreambuffer
                print('Segment {}, outseg = {}, old outseg_elevup = {}, '
                      'new outseg_elevup = {}'
                      .format(seg.name, seg.outseg,
                              seg.outseg_elevup, outseg_up))
            else:
                dn = down
                outseg_up = down - downstreambuffer
        else:
            # must be an outflow segment
            down = seg.elevdn
            if down > up - (seg.seglen * prefslope):
                dn = up - (seg.seglen * prefslope)
                print('Outflow Segment {}, outseg = {}, old elevdn = {}, '
                      'new elevdn = {}'
                      .format(seg.name, seg.outseg, seg.elevdn, dn))
            else:
                dn = down
        # this returns a DF once the apply is done!
        return pd.Series({'nseg': seg.name, 'elevdn': dn,
                          'outseg_elevup': outseg_up})

    def set_forward_segs(self, min_slope=1.e-4):
        """Set minimum slope in forwards direction.

        Ensure slope of all segment is at least min_slope
        in the downstream direction.
        Moves down the network correcting downstream elevations if necessary
        :param min_slope: Desired minimum slope
        :return: and updated segment data df
        """
        # upper most segments (not referenced as outsegs)
        # segdata_df = self.segment_data.sort_index(axis=1)
        segsel = ~self.segment_data.index.isin(self.segment_data['outseg'])
        while segsel.sum() > 0:
            print('Checking elevdn and outseg_elevup for {} segments'
                  .format(segsel.sum()))
            # get elevdn and outseg_elevups with a minimum slope constraint
            # index should align with self.segment_data index
            # not applying directly allows us to filter out nans
            tmp = self.segment_data.assign(_='').loc[segsel].apply(
                self.minslope_seg, args=[min_slope], axis=1)
            ednsel = tmp[tmp['elevdn'].notna()].index
            oeupsel = tmp[tmp['outseg_elevup'].notna()].index
            # set elevdn and outseg_elevup
            self.segment_data.loc[ednsel, 'elevdn'] = tmp.loc[ednsel, 'elevdn']
            self.segment_data.loc[oeupsel, 'outseg_elevup'] = \
                tmp.loc[oeupsel, 'outseg_elevup']
            # get `elevups` for outflow segs from `outseg_elevups`
            # taking `min` ensures outseg elevup is below all inflow elevdns
            tmp2 = self.segment_data.apply(
                self.set_outseg_elev_for_seg, axis=1).min(axis=1)
            tmp2 = pd.DataFrame(tmp2, columns=['elevup'])
            # update `elevups`
            eupsel = tmp2[tmp2.loc[:, 'elevup'].notna()].index
            self.segment_data.loc[eupsel, 'elevup'] = \
                tmp2.loc[eupsel, 'elevup']
            # get list of next outsegs
            segsel = self.segment_data.index.isin(
                self.segment_data.loc[segsel, 'outseg'])
        return self.segment_data

    def fix_segment_elevs(self, min_incise=0.2, min_slope=1.e-4,
                          max_str_z=None):
        """
        Provide wrapper function for calculating SFR segment elevations.

        Calls series of functions to process and move sfr segment elevations,
        to try to ensure:
            0. Segments are below the model top
            1. Segments flow downstream
            2. Downstream segments are below upstream segments
        :param min_slope: desired minimum slope for segment
        :param min_incise: desired minimum incision (in model units)
        :return: segment data dataframe
        """
        kijcols = {"k_up", "i_up", "j_up", "k_dn", "i_dn", "j_dn"}
        dif = kijcols - set(self.segment_data.columns)
        if len(dif) > 1:
            # some missing
            # drop others
            others = kijcols - dif
            self.segment_data.drop(others, axis=0, inplace=True)
            # get model locations for segments ends
            _ = self.get_seg_ijk()
        # get model cell elevations at seg ends
        _ = self.get_top_elevs_at_segs()
        # get current segment incision at seg ends
        _ = self.get_segment_incision()
        # move segments end elevation down to achieve minimum incision
        _ = self.set_seg_minincise(minincise=min_incise, max_str_z=max_str_z)
        # get the elevations of downstream segments
        _ = self.get_outseg_elev()
        # get segment length from reach lengths
        _ = self.get_segment_length()
        # ensure downstream ends are below upstream ends
        # and reconcile upstream elevation of downstream segments
        self.set_forward_segs(min_slope=min_slope)
        # reassess segment incision after processing.
        self.get_segment_incision()
        return self.segment_data

    def reconcile_reach_strtop(self):
        """
        Recalculate reach strtop elevations after moving segment elevations.

        :return: None
        """
        def reach_elevs(seg):
            """Return reach properties.

            Calculate reach elevation from segment slope and
            reach length along segment.
            :param seg: one row of reach data dataframe grouped by segment
            :return: reaches by segment with strtop adjusted
            """
            segsel = self.segment_data.index == seg.name

            seg_elevup = self.segment_data.loc[segsel, 'elevup'].values[0]
            seg_slope = self.segment_data.loc[segsel, 'Zslope'].values[0]

            # interpolate reach lengths to cell centres
            cmids = seg.seglen.shift().fillna(0.0) + seg.rchlen.multiply(0.5)
            cmids.iat[0] = 0.0
            cmids.iat[-1] = seg.seglen.iloc[-1]
            seg['cmids'] = cmids  # cummod+(seg.rchlen *0.5)
            # calculate reach strtops
            seg['strtop'] = seg['cmids'].multiply(seg_slope) + seg_elevup
            # seg['slope']= #!!!!! use m.sfr.get_slopes() method
            return seg
        self.segment_data['Zslope'] = \
            ((self.segment_data['elevdn'] - self.segment_data['elevup']) /
             self.segment_data['seglen'])
        segs = self.reaches.groupby('iseg')
        self.reaches['seglen'] = segs.rchlen.cumsum()
        self.reaches = segs.apply(reach_elevs)
        return self.reaches

    def set_topbot_elevs_at_reaches(self, m=None):
        """
        Get top and bottom elevation of the cell containing a reach.

        :param m: Modflow model
        :return: dataframe with reach cell top and bottom elevations
        """
        if m is None:
            m = self.model
        self.reaches['top'] = m.dis.top.array[
            tuple(self.reaches[['i', 'j']].values.T)]
        self.reaches['bot'] = m.dis.botm[0].array[
            tuple(self.reaches[['i', 'j']].values.T)]
        return self.reaches[['top', 'bot']]

    def fix_reach_elevs(self, minslope=0.0001, fix_dis=True, minthick=0.5):
        """Fix reach elevations.

        Need to ensure reach elevation is:
            0. below the top
            1. below the upstream reach
            2. above the minimum slope to the bottom reach elevation
            3. above the base of layer 1
        segment by segment, reach by reach! Fun!

        :return:
        """
        def _check_reach_v_laybot(r, botms, buffer=1.0, rbed_elev=None):
            if rbed_elev is None:
                rbed_elev = r.strtop - r.strthick
            if (rbed_elev - buffer) < r.bot:
                # if new strtop is below layer one
                # drop bottom of layer one to accomodate stream
                # (top, bed thickness and buffer)
                new_elev = rbed_elev - buffer
                print('seg {} reach {} @ {} '
                      'is below layer 1 bottom @ {}'
                      .format(seg, r.ireach, rbed_elev,
                              r.bot))
                print('    dropping layer 1 bottom to {} '
                      'to accommodate stream @ i = {}, j = {}'
                      .format(new_elev, r.i, r.j))
                botms[0, r.i, r.j] = new_elev
            return botms

        buffer = 1.0  # 1 m (buffer to leave at the base of layer 1 -
        # also helps with precision issues)
        # make sure elevations are up-to-date
        # recalculate REACH strtop elevations
        self.reconcile_reach_strtop()
        _ = self.set_topbot_elevs_at_reaches()
        # top read from dis as float32 so comparison need to be with like
        reachsel = self.reaches['top'] <= self.reaches['strtop']
        reach_ij = tuple(self.reaches[['i', 'j']].values.T)
        print('{} segments with reaches above model top'.format(
            self.reaches[reachsel]['iseg'].unique().shape[0]))
        # get segments with reaches above the top surface
        segsabove = self.reaches[reachsel].groupby(
            'iseg').size().sort_values(ascending=False)
        # get incision gradient from segment elevups and elevdns
        # ('diff_up' and 'diff_dn' are the incisions of the top and
        # bottom reaches from the segment data)
        self.segment_data['incgrad'] = \
            ((self.segment_data['diff_up'] - self.segment_data['diff_dn']) /
             self.segment_data['seglen'])
        # copy of layer 1 bottom (for updating to fit in stream reaches)
        layerbots = self.model.dis.botm.array.copy()
        # loop over each segment
        for seg in self.segment_data.index:  # (all segs)
            # selection for segment in reachdata and seg data
            rsel = self.reaches['iseg'] == seg
            segsel = self.segment_data.index == seg

            if seg in segsabove.index:
                # check top and bottom reaches are above layer 1 bottom
                # (not adjusting elevations of reaches)
                for reach in self.reaches[rsel].iloc[[0, -1]].itertuples():
                    layerbots = _check_reach_v_laybot(reach, layerbots, buffer)
                # apparent optimised incision based
                # on the incision gradient for the segment
                self.reaches.loc[rsel, 'strtop_incopt'] = \
                    self.reaches.loc[rsel, 'top'].subtract(
                        self.segment_data.loc[segsel, 'diff_up'].values[0]) + \
                    (self.reaches.loc[rsel, 'cmids'].subtract(
                        self.reaches.loc[rsel, 'cmids'].values[0]) *
                     self.segment_data.loc[segsel, 'incgrad'].values[0])
                # falls apart when the top elevation is not monotonically
                # decreasing down the segment (/always!)

                # bottom reach elevation:
                botreach_strtop = self.reaches[rsel]['strtop'].values[-1]
                # total segment length
                seglen = self.reaches[rsel]['seglen'].values[-1]
                botreach_slope = minslope  # minimum slope of segment
                # top reach elevation and "length?":
                upreach_strtop = self.reaches[rsel]['strtop'].values[0]
                upreach_cmid = self.reaches[rsel]['cmids'].values[0]
                # use top reach as starting point

                # loop over reaches in segement from second to penultimate
                # (dont want to move elevup or elevdn)
                for reach in self.reaches[rsel][1:-1].itertuples():
                    # strtop that would result from minimum slope
                    # from upstream reach
                    strtop_withminslope = upreach_strtop - (
                            (reach.cmids - upreach_cmid) * minslope)
                    # strtop that would result from minimum slope
                    # from bottom reach
                    strtop_min2bot = botreach_strtop + (
                            (seglen - reach.cmids) * minslope)
                    # check 'optimum incision' is below upstream elevation
                    # and above the minimum slope to the bottom reach
                    if reach.strtop_incopt < strtop_min2bot:
                        # strtop would give too shallow a slope to
                        # the bottom reach (not moving bottom reach)
                        print('seg {} reach {}, incopt is \\/ below minimum '
                              'slope from bottom reach elevation'
                              .format(seg, reach.ireach))
                        print('    setting elevation to minslope from bottom')
                        # set to minimum slope from outreach
                        self.reaches.at[
                            reach.Index, 'strtop'] = strtop_min2bot
                        # update upreach for next iteration
                        upreach_strtop = strtop_min2bot
                    elif reach.strtop_incopt > strtop_withminslope:
                        # strtop would be above upstream or give
                        # too shallow a slope from upstream
                        print('seg {} reach {}, incopt /\\ above upstream'
                              .format(seg, reach.ireach))
                        print('    setting elevation to minslope from '
                              'upstream')
                        # set to minimum slope from upstream reach
                        self.reaches.at[
                            reach.Index, 'strtop'] = strtop_withminslope
                        # update upreach for next iteration
                        upreach_strtop = strtop_withminslope
                    else:
                        # strtop might be ok to set to 'optimum incision'
                        print('seg {} reach {}, incopt is -- below upstream '
                              'reach and above the bottom reach'
                              .format(seg, reach.ireach))
                        # CHECK FIRST:
                        # if optimium incision would place it
                        # below the bottom of layer 1
                        if reach.strtop_incopt - reach.strthick < \
                                reach.bot + buffer:
                            # opt - stream thickness lower than layer 1 bottom
                            # (with a buffer)
                            print('seg {} reach {}, incopt - bot is x\\/ '
                                  'below layer 1 bottom'
                                  .format(seg, reach.ireach))
                            if reach.bot + reach.strthick + buffer > \
                                    strtop_withminslope:
                                # if layer bottom would put reach above
                                # upstream reach we can only set to
                                # minimum slope from upstream
                                print('    setting elevation to minslope '
                                      'from upstream')
                                self.reaches.at[reach.Index, 'strtop'] = \
                                    strtop_withminslope
                                upreach_strtop = strtop_withminslope
                            else:
                                # otherwise we can move reach so that it
                                # fits into layer 1
                                new_elev = reach.bot + reach.strthick + buffer
                                print('    setting elevation to {}, above '
                                      'layer 1 bottom'.format(new_elev))
                                # set reach top so that it is above layer 1
                                # bottom with a buffer
                                # (allowing for bed thickness)
                                self.reaches.at[reach.Index, 'strtop'] = \
                                    reach.bot + buffer + reach.strthick
                                upreach_strtop = new_elev
                        else:
                            # strtop ok to set to 'optimum incision'
                            # set to "optimum incision"
                            print('    setting elevation to incopt')
                            self.reaches.at[
                                reach.Index, 'strtop'] = reach.strtop_incopt
                            upreach_strtop = reach.strtop_incopt
                    # check if new stream top is above layer 1 with a buffer
                    # (allowing for bed thickness)
                    reachbed_elev = upreach_strtop - reach.strthick
                    layerbots = _check_reach_v_laybot(reach, layerbots, buffer,
                                                      reachbed_elev)
                    upreach_cmid = reach.cmids
                    # upreach_slope=reach.slope
            else:
                # For segments that do not have reaches above top
                # check if reaches are below layer 1
                print('seg {} is always downstream and below the top'
                      .format(seg))
                for reach in self.reaches[rsel].itertuples():
                    reachbed_elev = reach.strtop - reach.strthick
                    layerbots = _check_reach_v_laybot(reach, layerbots, buffer,
                                                      reachbed_elev)
            # OH CRAP need to update dis bottoms in reach df!
            # self.reaches['top'] = layerbots[
            #     tuple(self.reaches[['i', 'j']].values.T)]
            self.reaches['bot'] = layerbots[0][reach_ij]
        if fix_dis:
            # fix dis for incised reaches
            for lay in range(self.model.dis.nlay - 1):
                laythick = layerbots[lay] - layerbots[
                    lay + 1]  # first one is layer 1 bottom - layer 2 bottom
                print('checking layer {} thicknesses'.format(lay + 2))
                thincells = laythick < minthick
                print('{} cells less than {}'
                      .format(thincells.sum(), minthick))
                laythick[thincells] = minthick
                layerbots[lay + 1] = layerbots[lay] - laythick
            self.model.dis.botm = layerbots

    def sfr_plot(self, model, sfrar, dem, points=None, points2=None,
                 label=None):
        """Plot sfr."""
        p = ModelPlot(model)
        p._add_plotlayer(dem, label="Elevation (m)")
        p._add_sfr(sfrar, cat_cmap=False, cbar=True,
                   label=label)
        return p

    def plot_reaches_above(self, model, seg, dem=None,
                           plot_bottom=False, points2=None):
        """Plot sfr reaches above."""
        # ensure reach elevations are up-to-date
        _ = self.set_topbot_elevs_at_reaches()
        dis = model.dis
        sfr = model.sfr
        if dem is None:
            dem = np.ma.array(
                dis.top.array, mask=model.bas6.ibound.array[0] == 0)
        sfrar = np.ma.zeros(dis.top.array.shape, 'f')
        sfrar.mask = np.ones(sfrar.shape)
        lay1reaches = self.reaches.loc[
            self.reaches.k.apply(lambda x: x == 1)]
        points = None
        if lay1reaches.shape[0] > 0:
            points = lay1reaches[['i', 'j']]
        # segsel=reachdata['iseg'].isin(segsabove.index)
        if seg == 'all':
            segsel = np.ones((self.reaches.shape[0]), dtype=bool)
        else:
            segsel = self.reaches['iseg'] == seg
        sfrar[tuple((self.reaches[segsel][['i', 'j']]
                     .values.T).tolist())] = \
            (self.reaches[segsel]['top'] -
             self.reaches[segsel]['strtop']).tolist()
        # .mask = np.ones(sfrar.shape)
        vtop = self.sfr_plot(model, sfrar, dem, points=points, points2=points2,
                             label="str below top (m)")
        if seg != 'all':
            sfr.plot_path(seg)
        if plot_bottom:
            dembot = np.ma.array(dis.botm.array[0],
                                 mask=model.bas6.ibound.array[0] == 0)
            sfrarbot = np.ma.zeros(dis.botm.array[0].shape, 'f')
            sfrarbot.mask = np.ones(sfrarbot.shape)
            sfrarbot[tuple((self.reaches[segsel][['i', 'j']]
                            .values.T).tolist())] = \
                (self.reaches[segsel]['strtop'] -
                 self.reaches[segsel]['bot']).tolist()
            # .mask = np.ones(sfrar.shape)
            vbot = self.sfr_plot(model, sfrarbot, dembot, points=points,
                                 points2=points2, label="str above bottom (m)")
        else:
            vbot = None
        return vtop, vbot

    def to_pickle(self, path, protocol=pickle.HIGHEST_PROTOCOL):
        """Pickle (serialize) non-flopy object data to file.

        Parameters
        ----------
        path : str
            File path where the pickled object will be stored.
        protocol : int
            Default is pickle.HIGHEST_PROTOCOL.

        """
        with open(path, "wb") as f:
            pickle.dump(self, f, protocol=protocol)

    @classmethod
    def from_pickle(cls, path, model):
        """Read a pickled format from a file.

        Parameters
        ----------
        path : str
            File path where the pickled object will be stored.
        model : flopy.modflow.mf.Modflow
            Instance of a flopy MODFLOW model.

        """
        with open(path, "rb") as f:
            obj = pickle.load(f)
        obj.model = model
        return obj


class ModelPlot(object):
    """Object for plotting array style results."""

    def __init__(self, model, domain_extent=None, fig=None, ax=None,
                 figsize=None):
        """
        Container to help with results plotting functions.

        :param model: flopy modflow model object
        :param fig: matplotlib figure handle
        :param ax: Cartopy GeoAxes with .projection attribute
        :param domain_extent: np.array of array(
                                    [long-left , long-right, lat-up, lat-dn])
        """
        import pyproj
        from matplotlib import pyplot as plt

        self.model = model
        self.fig = fig
        self.ax = ax
        # Use model projection, if defined by either epsg or proj4 attrs
        epsg = model.modelgrid.epsg
        self.pprj = get_crs(epsg)
        if self.pprj is None:
            self.pprj = get_crs(model.modelgrid.proj4)
        if domain_extent is None and self.pprj is not None:
            xmin, xmax, ymin, ymax = self.model.modelgrid.extent
            assert self.pprj.is_projected, self.pprj
            latlon = pyproj.CRS.from_epsg(4326)  # axis order: lat, lon
            tfm = pyproj.Transformer.from_crs(self.pprj, latlon)
            latmin, lonmin = tfm.transform(xmin, ymin)
            latmax, lonmax = tfm.transform(xmax, ymax)
            self.domain_extent = [lonmin, lonmax, latmin, latmax]
        else:
            self.domain_extent = domain_extent
        self.xg = self.model.modelgrid.xvertices
        self.yg = self.model.modelgrid.yvertices
        self.extent = self.model.modelgrid.extent

        if figsize is None:
            figsize = (8, 8)
        # if no figure or axes based initialise figure
        if fig is None or ax is None:
            plt.rc('font', size=10)
            # see https://github.com/SciTools/cartopy/issues/813
            self.mprj = None
            if epsg:
                try:
                    import cartopy.crs as ccrs
                    self.mprj = ccrs.epsg(epsg)
                    # empty figure container cartopy geoaxes
                    self.fig, self.ax = plt.subplots(figsize=figsize,
                                                     subplot_kw=dict(
                                                         projection=self.mprj))
                except ImportError:
                    self.fig, self.ax = plt.subplots(figsize=figsize)
        else:
            try:
                self.mprj = self.ax.projection  # map projection
            except NameError:
                self.mprj = None
        # self._get_base_ax()
        if self.ax is not None:
            self._set_divider()

    # def _get_base_ax(self):
    #     """
    #     Define the plot axis based on the extent of the domain
    #     """
    #     import cartopy.io.img_tiles as cimgt
    #
    #     terrain = cimgt.Stamen('terrain-background')
    #     self.ax.set_extent(self.domain_extent)
    #
    #     # Add the Stamen data at zoom level 8.
    #     self.ax.add_image(terrain, 9, cmap="Greys")
    #
    #     # rivers = cartopy.feature.NaturalEarthFeature(
    #     #     category='physical', name='rivers_lake_centerlines',
    #     #     scale='10m', facecolor='none', edgecolor='b')
    #   # ax.add_feature(rivers, linewidth=0.5,)#,transform=ccrs.PlateCarree())
    #     self._label_utm_grid()

    # def _label_utm_grid(self):
    #     """
    #     Label axes as UTM
    #     Warning: should only use with small area UTM maps
    #     """
    #   for val, label in zip(self.ax.get_xticks(), self.ax.get_xticklabels()):
    #         label.set_text(str(val))
    #         label.set_position((val, 0))
    #         label.set_rotation(90)
    #
    #   for val, label in zip(self.ax.get_yticks(), self.ax.get_yticklabels()):
    #         label.set_text(str(val))
    #         label.set_position((0, val))
    #
    #     self.ax.tick_params(bottom=True, top=True, left=True, right=True,
    #                         labelbottom=True, labeltop=False, labelleft=True,
    #                         labelright=False)
    #
    #     self.ax.xaxis.set_visible(True)
    #     self.ax.yaxis.set_visible(True)
    #     self.ax.set_xlabel("Easting ($m$)")
    #     self.ax.set_ylabel("Northing ($m$)")
    #     self.ax.grid(True)

    @staticmethod
    def _get_range(k):
        kmin = np.min(k)
        kmax = np.max(k)
        krange = kmax - kmin
        if krange < np.abs(0.05 * ((kmin + kmax)/2)):
            vmin = ((kmin + kmax)/2) - np.abs(0.025 * ((kmin + kmax)/2))
            vmax = ((kmin + kmax)/2) + np.abs(0.025 * ((kmin + kmax)/2))
        else:
            vmin = kmin
            vmax = kmax
        return vmin, vmax

    def _get_cbar_props(self):
        """Get colorbar properties.

        Get properties for next colorbar and its label based on the number of
        axis already in plot

        :return: divider padding, label locations for use when appending
            divider axes and setting colorbar label.
        """
        numax = len(self.ax.figure.axes)
        if np.mod(numax, 2) == 1:
            # odd number of axes so even number of cbars
            if numax == 1:
                # no colorbar yet - small pad
                divider_props = dict(pad=0.2)
            else:
                divider_props = dict(pad=0.5)
            props = dict(labelpad=-40, y=1.01, rotation=0,
                         ha='center', va='bottom')
        else:
            divider_props = dict(pad=0.5)
            props = dict(labelpad=-40, y=-0.01, rotation=0,
                         ha='center', va='top')
        return divider_props, props

    def _set_divider(self):
        """Initiate a mpl divider for the colorbar location."""
        from mpl_toolkits.axes_grid1 import make_axes_locatable
        self.divider = make_axes_locatable(self.ax)

    def _add_ibound_mask(self, lay, zorder=20, alpha=0.5):
        """
        Add the ibound to plot.

        :param lay: layer for selecting model ibound
        :param zorder: mpl plotting overlay order
        :param alpha: mpl transparency
        """
        array = np.ones((self.model.nrow, self.model.ncol))
        array = np.ma.masked_where(
            self.model.bas6.ibound.array[lay] != 0, array)
        self.ax.imshow(
            array, extent=self.extent, transform=self.mprj, cmap="Greys_r",
            origin="upper", zorder=zorder, alpha=alpha)

    def _add_plotlayer(self, ar, vmin=None, vmax=None, norm=None, cmap=None,
                       zorder=10, alpha=0.8, cbar=True, label=None):
        """
        Add image for layer array

        :param ar: 2D numpy array to plot
        :param vmin: minimum value to clip
        :param vmax: maximum value to clip
        :param norm: mpl normalizer (default is None)
        :param cmap: mpl colormap (default is 'plasma')
        :param zorder: mpl overlay order
        :param alpha: mpl transparency
        :param cbar: flag to plot with colorbar for layer
        :param label: label for colorbar
        """

        if self.ax is None:
            return

        from matplotlib import pyplot as plt
        from matplotlib import cm
        if cmap is None:
            cmap = cm.get_cmap('viridis')
        if self.mprj is None:
            transform = self.ax.transData
        else:
            transform = self.mprj
        if label is None:
            print("No label passed for colour bar")
            label = ""
        hax = self.ax.imshow(ar, zorder=zorder, vmin=vmin, vmax=vmax,
                             extent=self.extent, origin="upper",
                             transform=transform, norm=norm,
                             alpha=alpha, cmap=cmap)
        if cbar:
            if label is None:
                print("No label passed for colour bar")
                label = ""
            divider_props, props = self._get_cbar_props()
            cax = self.divider.append_axes("right", size="5%",
                                           axes_class=plt.Axes,
                                           **divider_props)
            cbar1 = self.fig.colorbar(hax, cax=cax)
            cbar1.set_label(label, **props)
        return hax

    def _add_sfr(self, x, zorder=11, cbar=True, cat_cmap=False,
                 label=None, cmap_txt='bwr_r',
                 points=None, points2=None):
        """
        Plot the array of surface water exchange (with SFR).

        :param x: 2D numpy array
        :param zorder: mpl overlay order
        """
        from matplotlib import pyplot as plt
        from matplotlib import colors, cm

        vmin = x.min()
        vmax = x.max()
        if cat_cmap:
            import seaborn as sns
            vals = np.ma.unique(x).compressed()
            bounds = np.append(np.sort(vals), vals.max() + 1)
            n = len(vals)
            cmap = colors.ListedColormap(
                sns.color_palette('Set2', n).as_hex())
            norm = colors.BoundaryNorm(bounds, cmap.N)
        else:
            cmap = cm.get_cmap(cmap_txt)
            norm = MidpointNormalize(vmin=vmin, vmax=vmax, midpoint=0)
        imx = self._add_plotlayer(x, cmap=cmap, norm=norm, zorder=zorder,
                                  alpha=1, label=label, cbar=cbar)
        if points is not None:
            self.ax.scatter(self.model.modelgrid.xcellcenters[
                                points.i, points.j],
                            self.model.modelgrid.ycellcenters[
                                points.i, points.j],
                            marker='o', zorder=15, facecolors='none',
                            edgecolors='r')
        if points2 is not None:
            self.ax.scatter(self.model.modelgrid.xcellcenters[
                                points2.i, points2.j],
                            self.model.modelgrid.xcellcenters[
                                points2.i, points2.j],
                            marker='o', zorder=15, facecolors='none',
                            edgecolors='b')
        if cbar:
            if cat_cmap:
                last_cbar = self.fig.get_axes()[-1]
                last_cbar.set_yticks(bounds[:-1] + np.diff(bounds) / 2)
                last_cbar.set_yticklabels(np.sort(vals).astype(int))


if matplotlib:
    class MidpointNormalize(matplotlib.colors.Normalize):
        """Mid-point normalize class."""

        def __init__(self, vmin=None, vmax=None, midpoint=None, clip=False):
            """Initialize method."""
            self.midpoint = midpoint
            matplotlib.colors.Normalize.__init__(self, vmin, vmax, clip)

        def __call__(self, value, clip=None):
            """Call method."""
            # I'm ignoring masked values and all kinds of edge cases to make a
            # simple example...
            x, y = [self.vmin, self.midpoint, self.vmax], [0, 0.5, 1]
            mask = np.ma.getmask(value)
            return np.ma.masked_array(np.interp(value, x, y), mask=mask)


def sfr_rec_to_df(sfr):
    """Convert flopy rec arrays for ds2 and ds6 to pandas dataframes."""
    d = sfr.segment_data
    # multi index
    reform = {(i, j): d[i][j] for i in d.keys() for j in d[i].dtype.names}
    segdatadf = pd.DataFrame.from_dict(reform)
    segdatadf.columns.names = ['kper', 'col']
    reachdatadf = pd.DataFrame.from_records(sfr.reach_data)
    return segdatadf, reachdatadf


def sfr_dfs_to_rec(model, segdatadf, reachdatadf, set_outreaches=False,
                   get_slopes=True, minslope=None):
    """Convert sfr ds6 and ds2 to model sfr rec.

    Function to convert sfr ds6 (seg data) and ds2 (reach data) to model.sfr
    rec arrays option to update slopes from reachdata dataframes
    """
    if get_slopes:
        print('Getting slopes')
        if minslope is None:
            minslope = 1.0e-4
            print('using default minslope of {}'.format(minslope))
        else:
            print('using specified minslope of {}'.format(minslope))
    # segs ds6
    # multiindex
    g = segdatadf.groupby(level=0, axis=1)  # group multi index df by kper
    model.sfr.segment_data = g.apply(
        lambda k: k.xs(k.name, axis=1).to_records(index=False)).to_dict()
    # # reaches ds2
    model.sfr.reach_data = reachdatadf.to_records(index=False)
    if set_outreaches:
        # flopy method to set/fix outreaches from segment routing
        # and reach number information
        model.sfr.set_outreaches()
    if get_slopes:
        model.sfr.get_slopes(minimum_slope=minslope)
    # as of 08/03/2018 flopy plotting of sfr plots whatever is in
    # stress_period_data; add
    model.sfr.stress_period_data.data[0] = model.sfr.reach_data


def geotransform_from_flopy(m):
    """Return GDAL-style geotransform from flopy model."""
    try:
        import flopy
    except ImportError:
        raise ImportError('this method requires flopy')
    if not isinstance(m, flopy.mbase.BaseModel):
        raise TypeError("'m' must be a flopy model")
    mg = m.modelgrid
    if mg.angrot != 0.0:
        raise NotImplementedError('rotated grids not supported')
    if mg.delr.min() != mg.delr.max():
        raise ValueError('delr not uniform')
    if mg.delc.min() != mg.delc.max():
        raise ValueError('delc not uniform')
    a = mg.delr[0]
    b = 0.0
    c = mg.xoffset
    d = 0.0
    e = -mg.delc[0]
    f = mg.yoffset - e * mg.nrow
    # GDAL order of affine transformation coefficients
    return c, a, b, f, d, e<|MERGE_RESOLUTION|>--- conflicted
+++ resolved
@@ -17,12 +17,7 @@
     matplotlib = False
 
 from swn.base import SurfaceWaterNetwork
-<<<<<<< HEAD
-from swn.spatial import get_crs, get_sindex, compare_crs, pyproj_ver
-=======
-from swn.logger import get_logger
 from swn.spatial import get_crs, get_sindex, compare_crs
->>>>>>> d7c4eea8
 from swn.util import abbr_str
 
 

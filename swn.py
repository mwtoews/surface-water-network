--- conflicted
+++ resolved
@@ -12,15 +12,12 @@
 from math import sqrt
 from shapely import wkt
 from shapely.geometry import LineString, Point, Polygon, box
-<<<<<<< HEAD
-from shapely.ops import linemerge
 from matplotlib import pyplot as plt
 from matplotlib import colors, cm
 import cartopy.crs as ccrs
 from mpl_toolkits.axes_grid1 import make_axes_locatable
-=======
 from shapely.ops import cascaded_union, linemerge
->>>>>>> 932b4d4d
+
 try:
     from osgeo import gdal
 except ImportError:
@@ -1314,20 +1311,11 @@
         self.segment_data.index.name = self.segments.index.name
         self.segment_data['icalc'] = 1  # assumption
         # Translate 'to_segnum' to 'outseg' via 'nseg'
-<<<<<<< HEAD
         self.segment_data['outseg'] = self.segment_data.index.map(
             lambda x: self.segment_data.loc[
                 self.segments.loc[x, 'to_segnum'], 'nseg'] if
             self.segments.loc[
                 x, 'to_segnum'] in self.segment_data.index else 0.).values
-=======
-        self.segment_data['outseg'] = 0
-        for insegnum, inseg in self.segment_data.nseg.iteritems():
-            outsegnum = self.segments.at[insegnum, 'to_segnum']
-            if outsegnum in self.segment_data.index:
-                self.segment_data.at[insegnum, 'outseg'] = \
-                    self.segment_data.at[outsegnum, 'nseg']
->>>>>>> 932b4d4d
         self.segment_data['iupseg'] = 0  # no diversions (yet)
         self.segment_data['iprior'] = 0
         self.segment_data['flow'] = 0.0
@@ -1407,8 +1395,31 @@
                 model=m,
                 reach_data=self.reach_data.to_records(index=True),
                 segment_data=segment_data)
-<<<<<<< HEAD
         self.model = m
+        # For models with more than one stress period, evaluate summary stats
+        if m.dis.nper > 1:
+            # Remove time-varying data from last stress period
+            self.segment_data.drop(
+                ['flow', 'runoff', 'etsw', 'pptsw'], axis=1, inplace=True)
+
+            def add_summary_stats(name, df):
+                if len(df.columns) == 0:
+                    return
+                self.segment_data[name + '_min'] = 0.0
+                self.segment_data[name + '_mean'] = 0.0
+                self.segment_data[name + '_max'] = 0.0
+                min_v = df.min(0)
+                mean_v = df.mean(0)
+                max_v = df.max(0)
+                self.segment_data.loc[min_v.index, name + '_min'] = min_v
+                self.segment_data.loc[mean_v.index, name + '_mean'] = mean_v
+                self.segment_data.loc[max_v.index, name + '_max'] = max_v
+
+            add_summary_stats('inflow', inflows)
+            add_summary_stats('flow', flow)
+            add_summary_stats('runoff', runoff)
+            add_summary_stats('etsw', etsw)
+            add_summary_stats('pptsw', pptsw)
 
     def get_seg_ijk(self):
         """
@@ -2174,33 +2185,6 @@
     # add
     model.sfr.stress_period_data.data[0] = model.sfr.reach_data
 
-=======
-        # For models with more than one stress period, evaluate summary stats
-        if m.dis.nper > 1:
-            # Remove time-varying data from last stress period
-            self.segment_data.drop(
-                ['flow', 'runoff', 'etsw', 'pptsw'], axis=1, inplace=True)
-
-            def add_summary_stats(name, df):
-                if len(df.columns) == 0:
-                    return
-                self.segment_data[name + '_min'] = 0.0
-                self.segment_data[name + '_mean'] = 0.0
-                self.segment_data[name + '_max'] = 0.0
-                min_v = df.min(0)
-                mean_v = df.mean(0)
-                max_v = df.max(0)
-                self.segment_data.loc[min_v.index, name + '_min'] = min_v
-                self.segment_data.loc[mean_v.index, name + '_mean'] = mean_v
-                self.segment_data.loc[max_v.index, name + '_max'] = max_v
-
-            add_summary_stats('inflow', inflows)
-            add_summary_stats('flow', flow)
-            add_summary_stats('runoff', runoff)
-            add_summary_stats('etsw', etsw)
-            add_summary_stats('pptsw', pptsw)
->>>>>>> 932b4d4d
-
 
 def topnet2ts(nc_path, varname, log_level=logging.INFO):
     """Read TopNet data from a netCDF file into a pandas.DataFrame timeseries
